-dontoptimize

# Some methods are only called from tests, so make sure the shrinker keeps them.
-keep class com.example.android.architecture.blueprints.** { *; }

<<<<<<< HEAD
-keep class android.support.v4.widget.DrawerLayout { *; }
-keep class android.support.test.espresso.IdlingResource { *; }
-keep class android.support.test.espresso.IdlingRegistry { *; }
-keep class com.google.common.base.Preconditions { *; }
-keep class android.arch.** { *; }
=======
-keep class androidx.drawerlayout.widget.DrawerLayout { *; }
-keep class androidx.test.espresso.**
# keep the class and specified members from being removed or renamed
-keep class androidx.test.espresso.IdlingRegistry { *; }
-keep class androidx.test.espresso.IdlingResource { *; }

-keep class com.google.common.base.Preconditions { *; }

-keep class androidx.room.RoomDataBase { *; }
-keep class androidx.room.Room { *; }
-keep class android.arch.** { *; }

>>>>>>> ebbdd9ec
# For Guava:
-dontwarn javax.annotation.**
-dontwarn javax.inject.**
-dontwarn sun.misc.Unsafe

# Proguard rules that are applied to your test apk/code.
-ignorewarnings

-keepattributes *Annotation*

-dontnote junit.framework.**
-dontnote junit.runner.**

-dontwarn androidx.test.**
-dontwarn org.junit.**
-dontwarn org.hamcrest.**
-dontwarn com.squareup.javawriter.JavaWriter
# Uncomment this if you use Mockito
-dontwarn org.mockito.**<|MERGE_RESOLUTION|>--- conflicted
+++ resolved
@@ -3,13 +3,6 @@
 # Some methods are only called from tests, so make sure the shrinker keeps them.
 -keep class com.example.android.architecture.blueprints.** { *; }
 
-<<<<<<< HEAD
--keep class android.support.v4.widget.DrawerLayout { *; }
--keep class android.support.test.espresso.IdlingResource { *; }
--keep class android.support.test.espresso.IdlingRegistry { *; }
--keep class com.google.common.base.Preconditions { *; }
--keep class android.arch.** { *; }
-=======
 -keep class androidx.drawerlayout.widget.DrawerLayout { *; }
 -keep class androidx.test.espresso.**
 # keep the class and specified members from being removed or renamed
@@ -22,7 +15,6 @@
 -keep class androidx.room.Room { *; }
 -keep class android.arch.** { *; }
 
->>>>>>> ebbdd9ec
 # For Guava:
 -dontwarn javax.annotation.**
 -dontwarn javax.inject.**
