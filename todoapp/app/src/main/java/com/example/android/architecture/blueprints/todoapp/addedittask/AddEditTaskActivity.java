/*
 * Copyright 2016, The Android Open Source Project
 *
 * Licensed under the Apache License, Version 2.0 (the "License");
 * you may not use this file except in compliance with the License.
 * You may obtain a copy of the License at
 *
 *      http://www.apache.org/licenses/LICENSE-2.0
 *
 * Unless required by applicable law or agreed to in writing, software
 * distributed under the License is distributed on an "AS IS" BASIS,
 * WITHOUT WARRANTIES OR CONDITIONS OF ANY KIND, either express or implied.
 * See the License for the specific language governing permissions and
 * limitations under the License.
 */

package com.example.android.architecture.blueprints.todoapp.addedittask;

import android.os.Bundle;
import android.support.annotation.VisibleForTesting;
import android.support.test.espresso.IdlingResource;
import android.support.v7.app.ActionBar;
import android.support.v7.app.AppCompatActivity;
import android.support.v7.widget.Toolbar;

import com.example.android.architecture.blueprints.todoapp.Injection;
import com.example.android.architecture.blueprints.todoapp.R;
import com.example.android.architecture.blueprints.todoapp.util.ActivityUtils;
import com.example.android.architecture.blueprints.todoapp.util.EspressoIdlingResource;

/**
 * Displays an add or edit task screen.
 */
public class AddEditTaskActivity extends AppCompatActivity {

    public static final int REQUEST_ADD_TASK = 1;

    public static final String SHOULD_LOAD_DATA_FROM_REPO_KEY = "SHOULD_LOAD_DATA_FROM_REPO_KEY";

    private AddEditTaskPresenter mAddEditTaskPresenter;

    @Override
    protected void onCreate(Bundle savedInstanceState) {
        super.onCreate(savedInstanceState);
        setContentView(R.layout.addtask_act);

        // Set up the toolbar.
        Toolbar toolbar = (Toolbar) findViewById(R.id.toolbar);
        setSupportActionBar(toolbar);
        ActionBar actionBar = getSupportActionBar();
        actionBar.setDisplayHomeAsUpEnabled(true);
        actionBar.setDisplayShowHomeEnabled(true);

        AddEditTaskFragment addEditTaskFragment =
                (AddEditTaskFragment) getSupportFragmentManager().findFragmentById(R.id.contentFrame);

        String taskId = getIntent().getStringExtra(AddEditTaskFragment.ARGUMENT_EDIT_TASK_ID);

        if (addEditTaskFragment == null) {
            addEditTaskFragment = AddEditTaskFragment.newInstance();

            if (getIntent().hasExtra(AddEditTaskFragment.ARGUMENT_EDIT_TASK_ID)) {
                actionBar.setTitle(R.string.edit_task);
            } else {
                actionBar.setTitle(R.string.add_task);
            }

            ActivityUtils.addFragmentToActivity(getSupportFragmentManager(),
                    addEditTaskFragment, R.id.contentFrame);
        }

        boolean shouldLoadDataFromRepo = true;

        // Prevent the presenter from loading data from the repository if this is a config change.
        if (savedInstanceState != null) {
            // Data might not have loaded when the config change happen, so we saved the state.
            shouldLoadDataFromRepo = savedInstanceState.getBoolean(SHOULD_LOAD_DATA_FROM_REPO_KEY);
        }

        // Create the presenter
        mAddEditTaskPresenter = new AddEditTaskPresenter(
                taskId,
                Injection.provideTasksRepository(getApplicationContext()),
                addEditTaskFragment,
<<<<<<< HEAD
                Injection.provideSchedulerProvider());
=======
                shouldLoadDataFromRepo);

        addEditTaskFragment.setPresenter(mAddEditTaskPresenter);
    }

    @Override
    protected void onSaveInstanceState(Bundle outState) {
        // Save the state so that next time we know if we need to refresh data.
        outState.putBoolean(SHOULD_LOAD_DATA_FROM_REPO_KEY, mAddEditTaskPresenter.isDataMissing());
        super.onSaveInstanceState(outState);
>>>>>>> cdbedb08
    }

    @Override
    public boolean onSupportNavigateUp() {
        onBackPressed();
        return true;
    }

    @VisibleForTesting
    public IdlingResource getCountingIdlingResource() {
        return EspressoIdlingResource.getIdlingResource();
    }
}<|MERGE_RESOLUTION|>--- conflicted
+++ resolved
@@ -82,10 +82,8 @@
                 taskId,
                 Injection.provideTasksRepository(getApplicationContext()),
                 addEditTaskFragment,
-<<<<<<< HEAD
+                shouldLoadDataFromRepo,
                 Injection.provideSchedulerProvider());
-=======
-                shouldLoadDataFromRepo);
 
         addEditTaskFragment.setPresenter(mAddEditTaskPresenter);
     }
@@ -95,7 +93,6 @@
         // Save the state so that next time we know if we need to refresh data.
         outState.putBoolean(SHOULD_LOAD_DATA_FROM_REPO_KEY, mAddEditTaskPresenter.isDataMissing());
         super.onSaveInstanceState(outState);
->>>>>>> cdbedb08
     }
 
     @Override
