/*
 * Copyright 2016, The Android Open Source Project
 *
 * Licensed under the Apache License, Version 2.0 (the "License");
 * you may not use this file except in compliance with the License.
 * You may obtain a copy of the License at
 *
 *      http://www.apache.org/licenses/LICENSE-2.0
 *
 * Unless required by applicable law or agreed to in writing, software
 * distributed under the License is distributed on an "AS IS" BASIS,
 * WITHOUT WARRANTIES OR CONDITIONS OF ANY KIND, either express or implied.
 * See the License for the specific language governing permissions and
 * limitations under the License.
 */

package com.example.android.architecture.blueprints.todoapp.addedittask;

import com.example.android.architecture.blueprints.todoapp.BasePresenter;
import com.example.android.architecture.blueprints.todoapp.BaseView;

/**
 * This specifies the contract between the view and the presenter.
 */
public interface AddEditTaskContract {

    interface View extends BaseView<Presenter> {

        void showEmptyTaskError();

        void showTasksList();

        void setTitle(String title);

        void setDescription(String description);
    }

    interface Presenter extends BasePresenter {

<<<<<<< HEAD
        void createTask(String title, String description);

        void updateTask(String taskId, String title, String description);
=======
        void saveTask(String title, String description);

        void populateTask();
>>>>>>> 31ce3e52
    }
}<|MERGE_RESOLUTION|>--- conflicted
+++ resolved
@@ -37,14 +37,9 @@
 
     interface Presenter extends BasePresenter {
 
-<<<<<<< HEAD
-        void createTask(String title, String description);
-
-        void updateTask(String taskId, String title, String description);
-=======
         void saveTask(String title, String description);
 
         void populateTask();
->>>>>>> 31ce3e52
+        void updateTask(String taskId, String title, String description);
     }
 }