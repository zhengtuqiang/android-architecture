--- conflicted
+++ resolved
@@ -85,15 +85,11 @@
     public View onCreateView(LayoutInflater inflater, ViewGroup container,
                              Bundle savedInstanceState) {
         View root = inflater.inflate(R.layout.addtask_frag, container, false);
-<<<<<<< HEAD
         mTitle = root.findViewById(R.id.add_task_title);
         mDescription = root.findViewById(R.id.add_task_description);
 
-=======
-        mTitle = (TextView) root.findViewById(R.id.add_task_title);
-        mDescription = (TextView) root.findViewById(R.id.add_task_description);
->>>>>>> 42946967
         setHasOptionsMenu(true);
+        setRetainInstance(true);
         return root;
     }
 
@@ -122,5 +118,4 @@
     public boolean isActive() {
         return isAdded();
     }
-
 }