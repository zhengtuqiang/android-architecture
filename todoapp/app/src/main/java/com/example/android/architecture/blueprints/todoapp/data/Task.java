/*
 * Copyright 2016, The Android Open Source Project
 *
 * Licensed under the Apache License, Version 2.0 (the "License");
 * you may not use this file except in compliance with the License.
 * You may obtain a copy of the License at
 *
 *      http://www.apache.org/licenses/LICENSE-2.0
 *
 * Unless required by applicable law or agreed to in writing, software
 * distributed under the License is distributed on an "AS IS" BASIS,
 * WITHOUT WARRANTIES OR CONDITIONS OF ANY KIND, either express or implied.
 * See the License for the specific language governing permissions and
 * limitations under the License.
 */

package com.example.android.architecture.blueprints.todoapp.data;

import android.support.annotation.NonNull;
import android.support.annotation.Nullable;

import com.google.common.base.Objects;
import com.google.common.base.Strings;

import java.util.UUID;

/**
 * Immutable model class for a Task.
 */
public final class Task {

    @NonNull
    private final String mId;

    @Nullable
    private final String mTitle;

    @Nullable
    private final String mDescription;

<<<<<<< HEAD
    private boolean mCompleted;
=======
    private final boolean mCompleted;

>>>>>>> 52610bda
    /**
     * Use this constructor to create a new active Task.
     *
     * @param title       title of the task
     * @param description description of the task
     */
    public Task(@Nullable String title, @Nullable String description) {
        this(title, description, UUID.randomUUID().toString(), false);
    }

    /**
     * Use this constructor to create an active Task if the Task already has an id (copy of another
     * Task).
     *
     * @param title       title of the task
     * @param description description of the task
     * @param id          id of the task
     */
    public Task(@Nullable String title, @Nullable String description, @NonNull String id) {
        this(title, description, id, false);
    }

    /**
     * Use this constructor to create a new completed Task.
     *
     * @param title       title of the task
     * @param description description of the task
     * @param completed   true if the task is completed, false if it's active
     */
    public Task(@Nullable String title, @Nullable String description, boolean completed) {
        this(title, description, UUID.randomUUID().toString(), completed);
    }

    /**
     * Use this constructor to specify a completed Task if the Task already has an id (copy of
     * another Task).
     *
     * @param title       title of the task
     * @param description description of the task
     * @param id          id of the task
     * @param completed   true if the task is completed, false if it's active
     */
    public Task(@Nullable String title, @Nullable String description,
                @NonNull String id, boolean completed) {
        mId = id;
        mTitle = title;
        mDescription = description;
        mCompleted = completed;
    }

    @NonNull
    public String getId() {
        return mId;
    }

    @Nullable
    public String getTitle() {
        return mTitle;
    }

    @Nullable
    public String getTitleForList() {
        if (!Strings.isNullOrEmpty(mTitle)) {
            return mTitle;
        } else {
            return mDescription;
        }
    }

    @Nullable
    public String getDescription() {
        return mDescription;
    }

    public boolean isCompleted() {
        return mCompleted;
    }

    public void setCompleted(boolean completed) {
        mCompleted = completed;
    }

    public boolean isActive() {
        return !mCompleted;
    }

    public boolean isEmpty() {
        return Strings.isNullOrEmpty(mTitle) &&
               Strings.isNullOrEmpty(mDescription);
    }

    @Override
    public boolean equals(Object o) {
        if (this == o) return true;
        if (o == null || getClass() != o.getClass()) return false;
        Task task = (Task) o;
        return Objects.equal(mId, task.mId) &&
               Objects.equal(mTitle, task.mTitle) &&
               Objects.equal(mDescription, task.mDescription);
    }

    @Override
    public int hashCode() {
        return Objects.hashCode(mId, mTitle, mDescription);
    }

    @Override
    public String toString() {
        return "Task with title " + mTitle;
    }
}<|MERGE_RESOLUTION|>--- conflicted
+++ resolved
@@ -38,12 +38,8 @@
     @Nullable
     private final String mDescription;
 
-<<<<<<< HEAD
     private boolean mCompleted;
-=======
-    private final boolean mCompleted;
 
->>>>>>> 52610bda
     /**
      * Use this constructor to create a new active Task.
      *
