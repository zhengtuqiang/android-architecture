/*
 * Copyright (C) 2015 The Android Open Source Project
 *
 * Licensed under the Apache License, Version 2.0 (the "License");
 * you may not use this file except in compliance with the License.
 * You may obtain a copy of the License at
 *
 *      http://www.apache.org/licenses/LICENSE-2.0
 *
 * Unless required by applicable law or agreed to in writing, software
 * distributed under the License is distributed on an "AS IS" BASIS,
 * WITHOUT WARRANTIES OR CONDITIONS OF ANY KIND, either express or implied.
 * See the License for the specific language governing permissions and
 * limitations under the License.
 */

package com.example.android.architecture.blueprints.todoapp.taskdetail;

import android.os.Bundle;
<<<<<<< HEAD
import androidx.annotation.Nullable;
import androidx.annotation.StringRes;
import com.google.android.material.floatingactionbutton.FloatingActionButton;
import androidx.fragment.app.Fragment;
=======
>>>>>>> ebbdd9ec
import android.view.LayoutInflater;
import android.view.Menu;
import android.view.MenuInflater;
import android.view.MenuItem;
import android.view.View;
import android.view.ViewGroup;
import android.widget.CheckBox;

import com.example.android.architecture.blueprints.todoapp.R;
<<<<<<< HEAD
import com.example.android.architecture.blueprints.todoapp.SnackbarMessage;
import com.example.android.architecture.blueprints.todoapp.databinding.TaskdetailFragBinding;
import com.example.android.architecture.blueprints.todoapp.util.SnackbarUtils;
=======
import com.example.android.architecture.blueprints.todoapp.addedittask.AddEditTaskActivity;
import com.example.android.architecture.blueprints.todoapp.addedittask.AddEditTaskFragment;
import com.google.android.material.floatingactionbutton.FloatingActionButton;
import com.google.android.material.snackbar.Snackbar;

import androidx.annotation.NonNull;
import androidx.annotation.Nullable;
import androidx.fragment.app.Fragment;
>>>>>>> ebbdd9ec


/**
 * Main UI for the task detail screen.
 */
public class TaskDetailFragment extends Fragment {

    public static final String ARGUMENT_TASK_ID = "TASK_ID";

    public static final int REQUEST_EDIT_TASK = 1;

    private TaskDetailViewModel mViewModel;

    public static TaskDetailFragment newInstance(String taskId) {
        Bundle arguments = new Bundle();
        arguments.putString(ARGUMENT_TASK_ID, taskId);
        TaskDetailFragment fragment = new TaskDetailFragment();
        fragment.setArguments(arguments);
        return fragment;
    }

    @Override
    public void onActivityCreated(Bundle savedInstanceState) {
        super.onActivityCreated(savedInstanceState);

        setupFab();

        setupSnackbar();
    }

    private void setupSnackbar() {
        mViewModel.getSnackbarMessage().observe(this, new SnackbarMessage.SnackbarObserver() {
            @Override
            public void onNewMessage(@StringRes int snackbarMessageResourceId) {
                SnackbarUtils.showSnackbar(getView(), getString(snackbarMessageResourceId));

            }
        });
    }

    private void setupFab() {
        FloatingActionButton fab =
                (FloatingActionButton) getActivity().findViewById(R.id.fab_edit_task);

        fab.setOnClickListener(new View.OnClickListener() {
            @Override
            public void onClick(View v) {
                mViewModel.editTask();
            }
        });
    }

    @Override
    public void onResume() {
        super.onResume();
        mViewModel.start(getArguments().getString(ARGUMENT_TASK_ID));
    }

    @Nullable
    @Override
    public View onCreateView(LayoutInflater inflater, ViewGroup container,
                             Bundle savedInstanceState) {

        View view = inflater.inflate(R.layout.taskdetail_frag, container, false);

        TaskdetailFragBinding viewDataBinding = TaskdetailFragBinding.bind(view);

        mViewModel = TaskDetailActivity.obtainViewModel(getActivity());

<<<<<<< HEAD
        viewDataBinding.setViewmodel(mViewModel);
=======
    @Override
    public void showCompletionStatus(final boolean complete) {
        checkNotNull(mDetailCompleteStatus);

        mDetailCompleteStatus.setChecked(complete);
        mDetailCompleteStatus.setOnCheckedChangeListener(
                new CompoundButton.OnCheckedChangeListener() {
                    @Override
                    public void onCheckedChanged(CompoundButton buttonView, boolean isChecked) {
                        if (isChecked) {
                            mPresenter.completeTask();
                        } else {
                            mPresenter.activateTask();
                        }
                    }
                });
    }
>>>>>>> ebbdd9ec

        TaskDetailUserActionsListener actionsListener = getTaskDetailUserActionsListener();

        viewDataBinding.setListener(actionsListener);

        setHasOptionsMenu(true);

        return view;
    }

    private TaskDetailUserActionsListener getTaskDetailUserActionsListener() {
        return new TaskDetailUserActionsListener() {
            @Override
            public void onCompleteChanged(View v) {
                mViewModel.setCompleted(((CheckBox) v).isChecked());
            }
        };
    }

    @Override
    public boolean onOptionsItemSelected(MenuItem item) {
        switch (item.getItemId()) {
            case R.id.menu_delete:
                mViewModel.deleteTask();
                return true;
        }
        return false;
    }

    @Override
    public void onCreateOptionsMenu(Menu menu, MenuInflater inflater) {
        inflater.inflate(R.menu.taskdetail_fragment_menu, menu);
    }
}<|MERGE_RESOLUTION|>--- conflicted
+++ resolved
@@ -17,13 +17,10 @@
 package com.example.android.architecture.blueprints.todoapp.taskdetail;
 
 import android.os.Bundle;
-<<<<<<< HEAD
 import androidx.annotation.Nullable;
 import androidx.annotation.StringRes;
 import com.google.android.material.floatingactionbutton.FloatingActionButton;
 import androidx.fragment.app.Fragment;
-=======
->>>>>>> ebbdd9ec
 import android.view.LayoutInflater;
 import android.view.Menu;
 import android.view.MenuInflater;
@@ -33,20 +30,9 @@
 import android.widget.CheckBox;
 
 import com.example.android.architecture.blueprints.todoapp.R;
-<<<<<<< HEAD
 import com.example.android.architecture.blueprints.todoapp.SnackbarMessage;
 import com.example.android.architecture.blueprints.todoapp.databinding.TaskdetailFragBinding;
 import com.example.android.architecture.blueprints.todoapp.util.SnackbarUtils;
-=======
-import com.example.android.architecture.blueprints.todoapp.addedittask.AddEditTaskActivity;
-import com.example.android.architecture.blueprints.todoapp.addedittask.AddEditTaskFragment;
-import com.google.android.material.floatingactionbutton.FloatingActionButton;
-import com.google.android.material.snackbar.Snackbar;
-
-import androidx.annotation.NonNull;
-import androidx.annotation.Nullable;
-import androidx.fragment.app.Fragment;
->>>>>>> ebbdd9ec
 
 
 /**
@@ -108,7 +94,7 @@
     @Nullable
     @Override
     public View onCreateView(LayoutInflater inflater, ViewGroup container,
-                             Bundle savedInstanceState) {
+            Bundle savedInstanceState) {
 
         View view = inflater.inflate(R.layout.taskdetail_frag, container, false);
 
@@ -116,27 +102,7 @@
 
         mViewModel = TaskDetailActivity.obtainViewModel(getActivity());
 
-<<<<<<< HEAD
         viewDataBinding.setViewmodel(mViewModel);
-=======
-    @Override
-    public void showCompletionStatus(final boolean complete) {
-        checkNotNull(mDetailCompleteStatus);
-
-        mDetailCompleteStatus.setChecked(complete);
-        mDetailCompleteStatus.setOnCheckedChangeListener(
-                new CompoundButton.OnCheckedChangeListener() {
-                    @Override
-                    public void onCheckedChanged(CompoundButton buttonView, boolean isChecked) {
-                        if (isChecked) {
-                            mPresenter.completeTask();
-                        } else {
-                            mPresenter.activateTask();
-                        }
-                    }
-                });
-    }
->>>>>>> ebbdd9ec
 
         TaskDetailUserActionsListener actionsListener = getTaskDetailUserActionsListener();
 
