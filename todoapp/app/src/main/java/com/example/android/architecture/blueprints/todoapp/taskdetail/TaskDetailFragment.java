--- conflicted
+++ resolved
@@ -21,6 +21,7 @@
 import android.app.Activity;
 import android.content.Intent;
 import android.os.Bundle;
+import android.support.annotation.NonNull;
 import android.support.annotation.Nullable;
 import android.support.design.widget.FloatingActionButton;
 import android.support.design.widget.Snackbar;
@@ -36,7 +37,6 @@
 import android.widget.TextView;
 
 import com.example.android.architecture.blueprints.todoapp.R;
-import com.example.android.architecture.blueprints.todoapp.ToDoApplication;
 import com.example.android.architecture.blueprints.todoapp.addedittask.AddEditTaskActivity;
 import com.example.android.architecture.blueprints.todoapp.addedittask.AddEditTaskFragment;
 
@@ -49,7 +49,7 @@
 
     public static final int REQUEST_EDIT_TASK = 1;
 
-    private TaskDetailContract.UserActionsListener mActionsListener;
+    private TaskDetailContract.Presenter mPresenter;
 
     private TextView mDetailTitle;
 
@@ -66,13 +66,9 @@
     }
 
     @Override
-    public void onActivityCreated(Bundle savedInstanceState) {
-        super.onActivityCreated(savedInstanceState);
-        mActionsListener = DaggerTaskDetailFragmentComponent.builder()
-                .taskDetailPresenterModule(new TaskDetailPresenterModule(this))
-                .tasksRepositoryComponent(((ToDoApplication) getActivity().getApplication())
-                        .getTasksRepositoryComponent())
-                .build().getTaskDetailPresenter();
+    public void onResume() {
+        super.onResume();
+        mPresenter.start();
     }
 
     @Nullable
@@ -92,8 +88,7 @@
         fab.setOnClickListener(new View.OnClickListener() {
             @Override
             public void onClick(View v) {
-                String taskId = getArguments().getString(ARGUMENT_TASK_ID);
-                mActionsListener.editTask(taskId);
+                mPresenter.editTask();
             }
         });
 
@@ -101,22 +96,15 @@
     }
 
     @Override
-    public void onResume() {
-        super.onResume();
-        openTask();
-    }
-
-    private void openTask() {
-        String taskId = getArguments().getString(ARGUMENT_TASK_ID);
-        mActionsListener.openTask(taskId);
+    public void setPresenter(@NonNull TaskDetailContract.Presenter presenter) {
+        mPresenter = checkNotNull(presenter);
     }
 
     @Override
     public boolean onOptionsItemSelected(MenuItem item) {
         switch (item.getItemId()) {
             case R.id.menu_delete:
-                String taskId = getArguments().getString(ARGUMENT_TASK_ID);
-                mActionsListener.deleteTask(taskId);
+                mPresenter.deleteTask();
                 return true;
         }
         return false;
@@ -129,7 +117,7 @@
     }
 
     @Override
-    public void setProgressIndicator(boolean active) {
+    public void setLoadingIndicator(boolean active) {
         if (active) {
             mDetailTitle.setText("");
             mDetailDescription.setText(getString(R.string.loading));
@@ -155,18 +143,6 @@
     @Override
     public void showCompletionStatus(final boolean complete) {
         mDetailCompleteStatus.setChecked(complete);
-<<<<<<< HEAD
-        mDetailCompleteStatus.setOnClickListener(new View.OnClickListener() {
-            @Override
-            public void onClick(View v) {
-                if (complete) {
-                    mActionsListener.activateTask(getArguments().getString(ARGUMENT_TASK_ID));
-                } else {
-                    mActionsListener.completeTask(getArguments().getString(ARGUMENT_TASK_ID));
-                }
-            }
-        });
-=======
         mDetailCompleteStatus.setOnCheckedChangeListener(
                 new CompoundButton.OnCheckedChangeListener() {
                     @Override
@@ -178,7 +154,6 @@
                         }
                     }
                 });
->>>>>>> f4ebc236
     }
 
     @Override
@@ -196,19 +171,12 @@
     public void showTaskMarkedComplete() {
         Snackbar.make(getView(), getString(R.string.task_marked_complete), Snackbar.LENGTH_LONG)
                 .show();
-        openTask();
     }
 
     @Override
     public void showTaskMarkedActive() {
         Snackbar.make(getView(), getString(R.string.task_marked_active), Snackbar.LENGTH_LONG)
                 .show();
-        openTask();
-    }
-
-    @Override
-    public boolean isInactive() {
-        return !isAdded();
     }
 
     @Override
@@ -234,4 +202,9 @@
         mDetailTitle.setText("");
         mDetailDescription.setText(getString(R.string.no_data));
     }
+
+    @Override
+    public boolean isActive() {
+        return isAdded();
+    }
 }