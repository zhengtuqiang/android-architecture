--- conflicted
+++ resolved
@@ -17,21 +17,11 @@
 package com.example.android.architecture.blueprints.todoapp.tasks;
 
 import android.os.Bundle;
-<<<<<<< HEAD
 import androidx.annotation.Nullable;
 import androidx.annotation.StringRes;
 import com.google.android.material.floatingactionbutton.FloatingActionButton;
 import androidx.fragment.app.Fragment;
 import androidx.core.content.ContextCompat;
-=======
-import androidx.annotation.NonNull;
-import androidx.annotation.Nullable;
-import com.google.android.material.floatingactionbutton.FloatingActionButton;
-import com.google.android.material.snackbar.Snackbar;
-import androidx.fragment.app.Fragment;
-import androidx.core.content.ContextCompat;
-import androidx.swiperefreshlayout.widget.SwipeRefreshLayout;
->>>>>>> ebbdd9ec
 import androidx.appcompat.widget.PopupMenu;
 import android.view.LayoutInflater;
 import android.view.Menu;
@@ -78,7 +68,7 @@
     @Nullable
     @Override
     public View onCreateView(LayoutInflater inflater, ViewGroup container,
-                             Bundle savedInstanceState) {
+            Bundle savedInstanceState) {
         mTasksFragBinding = TasksFragBinding.inflate(inflater, container, false);
 
         mTasksViewModel = TasksActivity.obtainViewModel(getActivity());
