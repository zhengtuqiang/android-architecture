--- conflicted
+++ resolved
@@ -15,7 +15,6 @@
   -->
 <layout xmlns:android="http://schemas.android.com/apk/res/android">
 
-<<<<<<< HEAD
     <data>
 
         <import type="android.view.View" />
@@ -25,54 +24,50 @@
             type="com.example.android.architecture.blueprints.todoapp.statistics.StatisticsViewModel" />
     </data>
 
-<LinearLayout
-=======
-<LinearLayout
-    xmlns:android="http://schemas.android.com/apk/res/android"
->>>>>>> ebbdd9ec
-    android:layout_width="match_parent"
-    android:layout_height="match_parent"
-    android:orientation="vertical"
-    android:paddingBottom="@dimen/activity_vertical_margin"
-    android:paddingLeft="@dimen/activity_horizontal_margin"
-    android:paddingRight="@dimen/activity_horizontal_margin"
-    android:paddingTop="@dimen/activity_vertical_margin">
-
-    <TextView
-        android:layout_width="match_parent"
-        android:layout_height="match_parent"
-        android:text="@string/loading"
-        android:textAppearance="?android:attr/textAppearanceMedium"
-        android:visibility="@{stats.dataLoading ? View.VISIBLE : View.GONE}" />
-
     <LinearLayout
-        android:id="@+id/statistics"
         android:layout_width="match_parent"
         android:layout_height="match_parent"
         android:orientation="vertical"
-        android:visibility="@{stats.dataLoading ? View.GONE : View.VISIBLE}">
+        android:paddingBottom="@dimen/activity_vertical_margin"
+        android:paddingLeft="@dimen/activity_horizontal_margin"
+        android:paddingRight="@dimen/activity_horizontal_margin"
+        android:paddingTop="@dimen/activity_vertical_margin">
 
         <TextView
             android:layout_width="match_parent"
-            android:layout_height="wrap_content"
-            android:text="@string/statistics_no_tasks"
+            android:layout_height="match_parent"
+            android:text="@string/loading"
             android:textAppearance="?android:attr/textAppearanceMedium"
-            android:visibility="@{stats.empty ? View.VISIBLE : View.GONE}" />
+            android:visibility="@{stats.dataLoading ? View.VISIBLE : View.GONE}" />
 
-        <TextView
+        <LinearLayout
+            android:id="@+id/statistics"
             android:layout_width="match_parent"
-            android:layout_height="wrap_content"
-            android:text="@{stats.numberOfActiveTasks}"
-            android:textAppearance="?android:attr/textAppearanceMedium"
-            android:visibility="@{stats.empty ? View.GONE : View.VISIBLE}" />
+            android:layout_height="match_parent"
+            android:orientation="vertical"
+            android:visibility="@{stats.dataLoading ? View.GONE : View.VISIBLE}">
 
-        <TextView
-            android:layout_width="match_parent"
-            android:layout_height="wrap_content"
-            android:text="@{stats.numberOfCompletedTasks}"
-            android:textAppearance="?android:attr/textAppearanceMedium"
-            android:visibility="@{stats.empty ? View.GONE : View.VISIBLE}" />
+            <TextView
+                android:layout_width="match_parent"
+                android:layout_height="wrap_content"
+                android:text="@string/statistics_no_tasks"
+                android:textAppearance="?android:attr/textAppearanceMedium"
+                android:visibility="@{stats.empty ? View.VISIBLE : View.GONE}" />
 
+            <TextView
+                android:layout_width="match_parent"
+                android:layout_height="wrap_content"
+                android:text="@{stats.numberOfActiveTasks}"
+                android:textAppearance="?android:attr/textAppearanceMedium"
+                android:visibility="@{stats.empty ? View.GONE : View.VISIBLE}" />
+
+            <TextView
+                android:layout_width="match_parent"
+                android:layout_height="wrap_content"
+                android:text="@{stats.numberOfCompletedTasks}"
+                android:textAppearance="?android:attr/textAppearanceMedium"
+                android:visibility="@{stats.empty ? View.GONE : View.VISIBLE}" />
+
+        </LinearLayout>
     </LinearLayout>
-</LinearLayout>
 </layout>