--- conflicted
+++ resolved
@@ -31,10 +31,6 @@
     compileSdkVersion = 28
 
     // App dependencies
-<<<<<<< HEAD
-    supportLibraryVersion = '1.0.0-beta01'
-    guavaVersion = '22.0-android'
-=======
     androidXVersion = '1.0.0'
     androidXTestVersion = '1.1.1'
     androidXAnnotations = '1.0.1'
@@ -45,19 +41,15 @@
     appCompatVersion = '1.0.2'
 
     guavaVersion = '27.0.1-android'
->>>>>>> ebbdd9ec
     junitVersion = '4.12'
     mockitoVersion = '1.10.19'
     dexMaker = '1.2'
     hamcrestVersion = '1.3'
-<<<<<<< HEAD
-    runnerVersion = '1.1.0-alpha4'
-    rulesVersion = '1.1.0-alpha4'
-    espressoVersion = '3.1.0-alpha4'
-
-    // Architecture Components dependencies
-    roomVersion = '2.0.0-beta01'
-    archLifecycleVersion = '2.0.0-beta01'
+    runnerVersion = '1.0.1'
+    rulesVersion = '1.0.1'
+    espressoVersion = '3.1.1'
+    roomVersion = '2.0.0'
+    archLifecycleVersion = '2.0.0'
 }
 
 /*
@@ -80,10 +72,4 @@
             })
         }
     }
-=======
-    runnerVersion = '1.0.1'
-    rulesVersion = '1.0.1'
-    espressoVersion = '3.1.1'
-    roomVersion = '2.0.0'
->>>>>>> ebbdd9ec
 }